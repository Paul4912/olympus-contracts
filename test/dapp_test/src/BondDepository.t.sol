// SPDX-License-Identifier: AGPL-3.0-or-later
pragma solidity 0.7.5;
pragma abicoder v2;

import "ds-test/test.sol"; // ds-test

import "../../../contracts/libraries/SafeMath.sol";
import "../../../contracts/libraries/FixedPoint.sol";
import "../../../contracts/libraries/FullMath.sol";
import "../../../contracts/BondDepository.sol";
import "../../../contracts/Staking.sol";
import "../../../contracts/OlympusERC20.sol";
import "../../../contracts/sOlympusERC20.sol";
import "../../../contracts/StandardBondingCalculator.sol";
import "../../../contracts/interfaces/IUniswapV2Pair.sol";
import "../../../contracts/interfaces/IERC20Metadata.sol";
import "../../../contracts/Treasury.sol";
import "../../../contracts/BondDepository.sol";
import "./util/Hevm.sol";
import "../../../contracts/BondTeller.sol";
import "../../../contracts/governance/gOHM.sol";
import "./util/MockContract.sol";

contract BondDepositoryTest is DSTest {
    using FixedPoint for *;
    using SafeMath for uint256;
    using SafeMath for uint112;

    OlympusBondDepository internal bondDepository;
    OlympusStaking internal staking;
    OlympusBondingCalculator internal bondingCalculator;
    OlympusTreasury internal treasury;
    BondTeller internal teller;

    OlympusERC20Token internal ohm;
    sOlympus internal sohm;
    gOHM internal gohm;

    MockContract internal abcToken;

    /// @dev Hevm setup
    Hevm internal constant hevm = Hevm(0x7109709ECfa91a80626fF3989D68f67F5b1DD12D);

    function setUp() public {
        // Start at timestamp
        hevm.warp(0);
        hevm.roll(0);

        ohm = new OlympusERC20Token();
        gohm = new gOHM(address(this));
        sohm = new sOlympus();
        sohm.setIndex(10);
        sohm.setgOHM(address(gohm));

        abcToken = new MockContract();
        abcToken.givenMethodReturn(abi.encodeWithSelector(ERC20.name.selector), abi.encode("ABC DAO"));
        abcToken.givenMethodReturn(abi.encodeWithSelector(ERC20.symbol.selector), abi.encode("ABC"));
        abcToken.givenMethodReturnUint(abi.encodeWithSelector(ERC20.decimals.selector), 18);

        bondingCalculator = new OlympusBondingCalculator(address(ohm));
        treasury = new OlympusTreasury(address(ohm), 1);

        staking = new OlympusStaking(address(ohm), address(sohm), address(gohm), 8, 0, 0);

<<<<<<< HEAD
        sohm.initialize(address(staking));
=======
        sohm.initialize(address(staking), address(treasury));
>>>>>>> 29dcde3d
        gohm.migrate(address(staking), address(sohm));
        ohm.setVault(address(treasury));

        bondDepository = new OlympusBondDepository(address(ohm), address(treasury));

        teller = new BondTeller(address(bondDepository), address(staking), address(treasury), address(ohm), address(sohm));
        bondDepository.setTeller(address(teller));
    }

    // @dev Do not delete this!  Test driver generates paramters, so used to create our 'normal' tests
    //    function test_createBond_deposit(
    //    //        uint256 amount,
    //        bool capacityIsPayout,
    //        uint256 capacity)
    //    public {
    //        uint256 amount = 5 * 10 ** 16;
    //    uint256 ohmMintAmount = 10 * 10 ** 18;
    //        OlympusBondDepository.Terms memory terms = OlympusBondDepository.Terms({controlVariable : 2, fixedTerm : false, vestingTerm : 5, expiration : 6, conclusion : 6, minimumPrice : 10, maxPayout : 1, maxDebt : 10});
    //        uint256 initialDebt = 0;
    //
    //        try  this.createBond_deposit(amount, ohmMintAmount, capacityIsPayout, capacity, terms, initialDebt){
    //        } catch Error(string memory error) {
    ////            assertEq("SafeERC20: ERC20 operation did not succeed", error);
    //TODO use gnosis MockContract, this isn't a real error
    //        }
    //    }

    function test_vaultOwned() public {
        ohm.setVault(address(0x0));

        OlympusBondDepository.Terms memory terms = OlympusBondDepository.Terms({
            controlVariable: 2,
            fixedTerm: false,
            vestingTerm: 5,
            expiration: 6,
            conclusion: 16,
            minimumPrice: 10,
            maxPayout: 10000,
            maxDebt: 10
        });
        uint256 initialDebt = 0;
        uint256 ohmMintAmount = 11 * 10**18;

        try this.createBond_deposit(5 * 10**16, ohmMintAmount, false, 9 * 10**20, terms, initialDebt, 1 * 10**9) {
            fail();
        } catch Error(string memory error) {
            assertEq("VaultOwned: caller is not the Vault", error);
        }
    }

    function test_createBond_mulDiv() public {
        OlympusBondDepository.Terms memory terms = OlympusBondDepository.Terms({
            controlVariable: 2,
            fixedTerm: false,
            vestingTerm: 5,
            expiration: 6,
            conclusion: 16,
            minimumPrice: 10,
            maxPayout: 1,
            maxDebt: 10
        });
        uint256 initialDebt = 0;
        uint256 ohmMintAmount = 10 * 10**18;
        try
            this.createBond_deposit(
                2763957476737854671246564045522737104576123858413359401,
                ohmMintAmount,
                false,
                9 * 10**20,
                terms,
                initialDebt,
                1 * 10**9
            )
        {
            fail();
        } catch Error(string memory error) {
            assertEq("FullMath: FULLDIV_OVERFLOW", error);
        }
    }

    function test_createBond_mulOverflow() public {
        OlympusBondDepository.Terms memory terms = OlympusBondDepository.Terms({
            controlVariable: 2,
            fixedTerm: false,
            vestingTerm: 5,
            expiration: 6,
            conclusion: 16,
            minimumPrice: 10,
            maxPayout: 1,
            maxDebt: 10
        });
        uint256 initialDebt = 0;
        uint256 ohmMintAmount = 10 * 10**18;
        try
            this.createBond_deposit(
                75002556493819725874826918455844256653204641352000021311689657671948594686325,
                ohmMintAmount,
                false,
                9 * 10**20,
                terms,
                initialDebt,
                1 * 10**9
            )
        {
            fail();
        } catch Error(string memory error) {
            assertEq("SafeMath: multiplication overflow", error);
        }
    }

    function test_createBond_fixedPointFractionOverflow() public {
        OlympusBondDepository.Terms memory terms = OlympusBondDepository.Terms({
            controlVariable: 2,
            fixedTerm: false,
            vestingTerm: 5,
            expiration: 6,
            conclusion: 16,
            minimumPrice: 10,
            maxPayout: 1,
            maxDebt: 10
        });
        uint256 initialDebt = 0;
        uint256 ohmMintAmount = 10 * 10**18;
        try
            this.createBond_deposit(
                5136935571488474593545398400365374838660649282530,
                ohmMintAmount,
                false,
                9 * 10**20,
                terms,
                initialDebt,
                1 * 10**9
            )
        {
            fail();
        } catch Error(string memory error) {
            assertEq("FixedPoint::fraction: overflow", error);
        }
    }

    function test_createBond_happyPath() public {
        OlympusBondDepository.Terms memory terms = OlympusBondDepository.Terms({
            controlVariable: 2,
            fixedTerm: false,
            vestingTerm: 5,
            expiration: 6,
            conclusion: 16,
            minimumPrice: 10,
            maxPayout: 10000,
            maxDebt: 10
        });
        uint256 initialDebt = 0;
        uint256 ohmMintAmount = 11 * 10**18;

        this.createBond_deposit(5 * 10**16, ohmMintAmount, false, 9 * 10**20, terms, initialDebt, 1 * 10**9);
    }

    function test_createBond_insufficientReserves() public {
        OlympusBondDepository.Terms memory terms = OlympusBondDepository.Terms({
            controlVariable: 2,
            fixedTerm: false,
            vestingTerm: 5,
            expiration: 6,
            conclusion: 16,
            minimumPrice: 10,
            maxPayout: 1 * 10**18,
            maxDebt: 10
        });
        uint256 initialDebt = 0;
        uint256 ohmMintAmount = 10 * 10**9;
        try this.createBond_deposit(5 * 10**16, ohmMintAmount, false, 9 * 10**20, terms, initialDebt, 1) {
            fail();
        } catch Error(string memory error) {
            assertEq("Insufficient reserves", error);
        }
    }

    function test_createBond_bondTooLarge() public {
        OlympusBondDepository.Terms memory terms = OlympusBondDepository.Terms({
            controlVariable: 2,
            fixedTerm: false,
            vestingTerm: 5,
            expiration: 6,
            conclusion: 16,
            minimumPrice: 10,
            maxPayout: 1 * 10**9,
            maxDebt: 10
        });
        uint256 initialDebt = 0;
        uint256 ohmMintAmount = 10 * 10**9;
        try this.createBond_deposit(5 * 10**16, ohmMintAmount, false, 9 * 10**20, terms, initialDebt, 1) {
            fail();
        } catch Error(string memory error) {
            assertEq("Bond too large", error);
        }
    }

    function test_createBond_zeroAmount() public {
        OlympusBondDepository.Terms memory terms = OlympusBondDepository.Terms({
            controlVariable: 2,
            fixedTerm: false,
            vestingTerm: 5,
            expiration: 6,
            conclusion: 16,
            minimumPrice: 10,
            maxPayout: 1,
            maxDebt: 10
        });
        uint256 initialDebt = 0;
        uint256 ohmMintAmount = 10 * 10**18;

        try this.createBond_deposit(0, ohmMintAmount, false, 9 * 10**20, terms, initialDebt, 1 * 10**9) {
            fail();
        } catch Error(string memory error) {
            assertEq("Bond too small", error);
        }
    }

    function test_createBond_bondConcluded() public {
        OlympusBondDepository.Terms memory terms = OlympusBondDepository.Terms({
            controlVariable: 2,
            fixedTerm: false,
            vestingTerm: 5,
            expiration: 6,
            conclusion: 2,
            minimumPrice: 10,
            maxPayout: 1,
            maxDebt: 10
        });
        uint256 initialDebt = 0;
        uint256 ohmMintAmount = 10 * 10**18;
        try this.createBond_deposit(5 * 10**25, ohmMintAmount, false, 1 * 10**20, terms, initialDebt, 1 * 10**9) {
            fail();
        } catch Error(string memory error) {
            assertEq("Bond concluded", error);
        }
    }

    function createBond_deposit(
        uint256 amount,
        uint256 treasuryDeposit,
        bool capacityIsPayout,
        uint256 capacity,
        OlympusBondDepository.Terms memory terms,
        uint256 initialDebt,
        uint256 profit
    ) external {
        //        log_named_uint("amount", amount);
        //        log_named_uint("ohmMintAmount", treasuryDeposit);
        //        log_named_uint("capacityIsPayout", capacityIsPayout ? 1 : 0);
        //        log_named_uint("capacity", capacity);

        //        ohm.mint(address(this), ohmMintAmount);
        treasury.enableOnChainGovernance();
        uint256 currentBlock = 8;
        hevm.roll(currentBlock);
        //7 day timelock TODO add test where it's not long enough
        treasury.enableOnChainGovernance();
        treasury.enable(OlympusTreasury.STATUS.REWARDMANAGER, address(teller), address(bondingCalculator));

        treasury.enable(OlympusTreasury.STATUS.RESERVETOKEN, address(abcToken), address(bondingCalculator));
        treasury.enable(OlympusTreasury.STATUS.RESERVEDEPOSITOR, address(this), address(bondingCalculator));

        abcToken.givenMethodReturnBool(abi.encodeWithSelector(IERC20.transferFrom.selector), true);

        treasury.deposit(treasuryDeposit, address(abcToken), profit);

        MockContract pair = new MockContract();
        //TODO this one is wild:  error StateChangeWhileStatic unless we comment out MockContract's call to abi.encodeWithSignature("updateInvocationCount(bytes4,bytes)"
        pair.givenMethodReturnBool(abi.encodeWithSelector(IERC20.transfer.selector), true);

        pair.givenMethodReturn(abi.encodeWithSelector(ERC20.name.selector), abi.encode("MockUniswapPair"));
        pair.givenMethodReturn(abi.encodeWithSelector(ERC20.symbol.selector), abi.encode("MOCK"));
        pair.givenMethodReturnUint(abi.encodeWithSelector(ERC20.decimals.selector), 18);

        pair.givenMethodReturnAddress(abi.encodeWithSelector(IUniswapV2Pair.token0.selector), address(ohm));
        pair.givenMethodReturnAddress(abi.encodeWithSelector(IUniswapV2Pair.token1.selector), address(abcToken));
        pair.givenMethodReturn(
            abi.encodeWithSelector(IUniswapV2Pair.getReserves.selector),
            abi.encode(uint112(5 * 10**9), uint112(10 * 10**9), uint32(0))
        );

        uint256 bondId = bondDepository.addBond(address(pair), address(bondingCalculator), capacity, capacityIsPayout);
        bondDepository.setTerms(
            bondId,
            terms.controlVariable,
            terms.fixedTerm,
            terms.vestingTerm,
            terms.expiration,
            terms.conclusion,
            terms.minimumPrice,
            terms.maxPayout,
            terms.maxDebt,
            initialDebt
        );

        address depositor = address(0x1);
        address feo = address(0x2);

        (uint256 payout, uint256 index) = bondDepository.deposit(amount, 200, depositor, bondId, feo);
        assertEq(5 * 10**7, payout);
        assertEq(0, index);

        (address principal, address calculator, uint256 totalDebt, uint256 lastBondCreatedAt) = bondDepository.bondInfo(bondId);
        assertEq(address(pair), principal);
        assertEq(address(bondingCalculator), calculator);
        assertEq(payout, totalDebt);
        assertEq(currentBlock, lastBondCreatedAt);

        assertEq(1_005_000_000, bondDepository.maxPayout(bondId));
        assertEq(100_000_000_000_000_012_105, bondDepository.payoutFor(1 * 10**20, bondId));
        assertEq(1 * 10**11, bondDepository.payoutForAmount(1 * 10**20, bondId));

        assertEq(100, bondDepository.bondPrice(bondId));
        assertEq(44_721_519_100_560, bondDepository.bondPriceInUSD(bondId));
        assertEq(4_975_124, bondDepository.debtRatio(bondId));
        assertEq(222_495_102_993, bondDepository.standardizedDebtRatio(bondId));
        assertEq(payout, bondDepository.currentDebt(bondId));
    }
}<|MERGE_RESOLUTION|>--- conflicted
+++ resolved
@@ -62,11 +62,7 @@
 
         staking = new OlympusStaking(address(ohm), address(sohm), address(gohm), 8, 0, 0);
 
-<<<<<<< HEAD
-        sohm.initialize(address(staking));
-=======
         sohm.initialize(address(staking), address(treasury));
->>>>>>> 29dcde3d
         gohm.migrate(address(staking), address(sohm));
         ohm.setVault(address(treasury));
 
