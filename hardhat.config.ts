--- conflicted
+++ resolved
@@ -29,18 +29,6 @@
 const alchemyApiKey: string | undefined = process.env.ALCHEMY_API_KEY ?? "NO_ALCHEMY_API_KEY";
 
 function getChainConfig(network: keyof typeof chainIds): NetworkUserConfig {
-<<<<<<< HEAD
-  const url = `https://eth-${network}.alchemyapi.io/v2/${alchemyApiKey}`;
-  return {
-    accounts: {
-      count: 10,
-      mnemonic,
-      path: "m/44'/60'/0'/0",
-    },
-    chainId: chainIds[network],
-    url,
-  };
-=======
     const url = `https://eth-${network}.alchemyapi.io/v2/${alchemyApiKey}`;
     return {
         accounts: {
@@ -51,7 +39,6 @@
         chainId: chainIds[network],
         url,
     };
->>>>>>> 25975e04
 }
 
 const config: HardhatUserConfig = {
@@ -77,25 +64,6 @@
         rinkeby: getChainConfig("rinkeby"),
         ropsten: getChainConfig("ropsten"),
     },
-<<<<<<< HEAD
-    goerli: getChainConfig("goerli"),
-    kovan: getChainConfig("kovan"),
-    rinkeby: getChainConfig("rinkeby"),
-    ropsten: getChainConfig("ropsten"),
-  },
-  paths: {
-    artifacts: "./artifacts",
-    cache: "./cache",
-    sources: "./contracts",
-    tests: "./test",
-    deploy: './scripts/deploy',
-    deployments: "./deployments",
-  },
-  solidity: {
-    compilers: [
-      {
-        version: "0.7.5",
-=======
     paths: {
         artifacts: "./artifacts",
         cache: "./cache",
@@ -120,7 +88,6 @@
                 version: "0.5.16",
             },
         ],
->>>>>>> 25975e04
         settings: {
             outputSelection: {
                 "*": {
@@ -128,37 +95,6 @@
                 },
             },
         },
-<<<<<<< HEAD
-      },
-      {
-        version: "0.5.16",
-      },
-    ],
-    settings: {
-      outputSelection: {
-        "*": {
-          "*": ["storageLayout"]
-        }
-      }
-    }
-  },
-  typechain: {
-    outDir: "types",
-    target: "ethers-v5",
-  },
-  etherscan: {
-    apiKey: process.env.ETHERSCAN_API_KEY,
-  },
-  namedAccounts: {
-      deployer: {
-          default: 0,
-      },
-      daoMultisig: {
-          // mainnet
-          1: "0x245cc372C84B3645Bf0Ffe6538620B04a217988B",
-      }
-  },
-=======
     },
     typechain: {
         outDir: "types",
@@ -167,7 +103,6 @@
     etherscan: {
         apiKey: process.env.ETHERSCAN_API_KEY,
     },
->>>>>>> 25975e04
 };
 
 export default config;