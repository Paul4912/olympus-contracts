--- conflicted
+++ resolved
@@ -48,11 +48,8 @@
     "format": "prettier --check \"**/*.{ts,js,sol}\"",
     "format:fix": "prettier --write \"**/*.{ts,js,sol}\"",
     "compile": "hardhat compile",
-<<<<<<< HEAD
     "clean": "hardhat clean",
     "void:deploy": "hardhat deploy",
-=======
->>>>>>> 5a0712b0
     "test": "hardhat test",
     "gas": "REPORT_GAS=true hardhat test",
     "coverage": "HARDHAT_DEPLOY_FIXTURE=true hardhat coverage",
