<<<<<<< HEAD
// SPDX-License-Identifier: MIT
=======
// SPDX-License-Identifier: AGPL-3.0-or-later
pragma solidity >=0.7.5;
>>>>>>> 16043763

pragma solidity ^0.7.5;

import "../interfaces/IERC20Permit.sol";
import "./ERC20.sol";
import "../cryptography/EIP712.sol";
import "../cryptography/ECDSA.sol";
import "../libraries/Counters.sol";

/**
 * @dev Implementation of the ERC20 Permit extension allowing approvals to be made via signatures, as defined in
 * https://eips.ethereum.org/EIPS/eip-2612[EIP-2612].
 *
 * Adds the {permit} method, which can be used to change an account's ERC20 allowance (see {IERC20-allowance}) by
 * presenting a message signed by the account. By not relying on `{IERC20-approve}`, the token holder account doesn't
 * need to send a transaction, and thus is not required to hold Ether at all.
 *
 * _Available since v3.4._
 */
abstract contract ERC20Permit is ERC20, IERC20Permit, EIP712 {
    using Counters for Counters.Counter;

    mapping(address => Counters.Counter) private _nonces;

    // solhint-disable-next-line var-name-mixedcase
    bytes32 private immutable _PERMIT_TYPEHASH =
        keccak256("Permit(address owner,address spender,uint256 value,uint256 nonce,uint256 deadline)");

    /**
     * @dev Initializes the {EIP712} domain separator using the `name` parameter, and setting `version` to `"1"`.
     *
     * It's a good idea to use the same `name` that is defined as the ERC20 token name.
     */
    constructor(string memory name) EIP712(name, "1") {}

    /**
     * @dev See {IERC20Permit-permit}.
     */
    function permit(
        address owner,
        address spender,
        uint256 value,
        uint256 deadline,
        uint8 v,
        bytes32 r,
        bytes32 s
    ) public virtual override {
        require(block.timestamp <= deadline, "ERC20Permit: expired deadline");

        bytes32 structHash = keccak256(abi.encode(_PERMIT_TYPEHASH, owner, spender, value, _useNonce(owner), deadline));

        bytes32 hash = _hashTypedDataV4(structHash);

        address signer = ECDSA.recover(hash, v, r, s);
        require(signer == owner, "ERC20Permit: invalid signature");

        _approve(owner, spender, value);
    }

    /**
     * @dev See {IERC20Permit-nonces}.
     */
    function nonces(address owner) public view virtual override returns (uint256) {
        return _nonces[owner].current();
    }

    /**
     * @dev See {IERC20Permit-DOMAIN_SEPARATOR}.
     */
    // solhint-disable-next-line func-name-mixedcase
    function DOMAIN_SEPARATOR() external view override returns (bytes32) {
        return _domainSeparatorV4();
    }

    /**
     * @dev "Consume a nonce": return the current value and increment.
     *
     * _Available since v4.1._
     */
    function _useNonce(address owner) internal virtual returns (uint256 current) {
        Counters.Counter storage nonce = _nonces[owner];
        current = nonce.current();
        nonce.increment();
    }
}<|MERGE_RESOLUTION|>--- conflicted
+++ resolved
@@ -1,11 +1,5 @@
-<<<<<<< HEAD
 // SPDX-License-Identifier: MIT
-=======
-// SPDX-License-Identifier: AGPL-3.0-or-later
 pragma solidity >=0.7.5;
->>>>>>> 16043763
-
-pragma solidity ^0.7.5;
 
 import "../interfaces/IERC20Permit.sol";
 import "./ERC20.sol";
@@ -29,8 +23,7 @@
     mapping(address => Counters.Counter) private _nonces;
 
     // solhint-disable-next-line var-name-mixedcase
-    bytes32 private immutable _PERMIT_TYPEHASH =
-        keccak256("Permit(address owner,address spender,uint256 value,uint256 nonce,uint256 deadline)");
+    bytes32 private immutable _PERMIT_TYPEHASH = keccak256("Permit(address owner,address spender,uint256 value,uint256 nonce,uint256 deadline)");
 
     /**
      * @dev Initializes the {EIP712} domain separator using the `name` parameter, and setting `version` to `"1"`.
